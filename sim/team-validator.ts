/**
 * Team Validator
 * Pokemon Showdown - http://pokemonshowdown.com/
 *
 * Handles team validation, and specifically learnset checking.
 *
 * @license MIT
 */

<<<<<<< HEAD
import {Dex} from './dex';
const toID = Dex.Data.Tools.getId;
=======
import {Dex, toID} from './dex';
import {Utils} from '../lib/utils';

>>>>>>> 4757d1ee
/**
 * Describes a possible way to get a pokemon. Is not exhaustive!
 * sourcesBefore covers all sources that do not have exclusive
 * moves (like catching wild pokemon).
 *
 * First character is a generation number, 1-8.
 * Second character is a source ID, one of:
 *
 * - E = egg, 3rd char+ is the father in gen 2-5, empty in gen 6-7
 *   because egg moves aren't restricted to fathers anymore
 * - S = event, 3rd char+ is the index in .eventData
 * - D = Dream World, only 5D is valid
 * - V = Virtual Console or Let's Go transfer, only 7V/8V is valid
 *
 * Designed to match MoveSource where possible.
 */
export type PokemonSource = string;

/**
 * Represents a set of possible ways to get a Pokémon with a given
 * set.
 *
 * `new PokemonSources()` creates an empty set;
 * `new PokemonSources(dex.gen)` allows all Pokemon.
 *
 * The set mainly stored as an Array `sources`, but for sets that
 * could be sourced from anywhere (for instance, TM moves), we
 * instead just set `sourcesBefore` to a number meaning "any
 * source at or before this gen is possible."
 *
 * In other words, this variable represents the set of all
 * sources in `sources`, union all sources at or before
 * gen `sourcesBefore`.
 */
export class PokemonSources {
	/**
	 * A set of specific possible PokemonSources; implemented as
	 * an Array rather than a Set for perf reasons.
	 */
	sources: PokemonSource[];
	/**
	 * if nonzero: the set also contains all possible sources from
	 * this gen and earlier.
	 */
	sourcesBefore: number;
	/**
	 * the set requires sources from this gen or later
	 * this should be unchanged from the format's minimum past gen
	 * (3 in modern games, 6 if pentagon is required, etc)
	 */
	sourcesAfter: number;
	isHidden: boolean | null;
	/**
	 * `limitedEggMoves` is a list of moves that can only be obtained from an
	 * egg with another father in gen 2-5. If there are multiple such moves,
	 * potential fathers need to be checked to see if they can actually
	 * learn the move combination in question.
	 *
	 * `null` = the current move is definitely not a limited egg move
	 *
	 * `undefined` = the current move may or may not be a limited egg move
	 */
	limitedEggMoves?: ID[] | null;
	/**
	 * Some Pokemon evolve by having a move in their learnset (like Piloswine
	 * with Ancient Power). These can only carry three other moves from their
	 * prevo, because the fourth move must be the evo move. This restriction
	 * doesn't apply to gen 6+ eggs, which can get around the restriction with
	 * the relearner.
	 */
	moveEvoCarryCount: number;

	babyOnly?: string;
	sketchMove?: string;
	hm?: string;
	restrictiveMoves?: string[];
	/** Obscure learn methods */
	restrictedMove?: ID;

	constructor(sourcesBefore = 0, sourcesAfter = 0) {
		this.sources = [];
		this.sourcesBefore = sourcesBefore;
		this.sourcesAfter = sourcesAfter;
		this.isHidden = null;
		this.limitedEggMoves = undefined;
		this.moveEvoCarryCount = 0;
	}
	size() {
		if (this.sourcesBefore) return Infinity;
		return this.sources.length;
	}
	add(source: PokemonSource, limitedEggMove?: ID | null) {
		if (this.sources[this.sources.length - 1] !== source) this.sources.push(source);
		if (limitedEggMove && this.limitedEggMoves !== null) {
			this.limitedEggMoves = [limitedEggMove];
		} else if (limitedEggMove === null) {
			this.limitedEggMoves = null;
		}
	}
	addGen(sourceGen: number) {
		this.sourcesBefore = Math.max(this.sourcesBefore, sourceGen);
		this.limitedEggMoves = null;
	}
	minSourceGen() {
		if (this.sourcesBefore) return this.sourcesAfter || 1;
		let min = 10;
		for (const source of this.sources) {
			const sourceGen = parseInt(source.charAt(0));
			if (sourceGen < min) min = sourceGen;
		}
		if (min === 10) return 0;
		return min;
	}
	maxSourceGen() {
		let max = this.sourcesBefore;
		for (const source of this.sources) {
			const sourceGen = parseInt(source.charAt(0));
			if (sourceGen > max) max = sourceGen;
		}
		return max;
	}
	intersectWith(other: PokemonSources) {
		if (other.sourcesBefore || this.sourcesBefore) {
			// having sourcesBefore is the equivalent of having everything before that gen
			// in sources, so we fill the other array in preparation for intersection
			if (other.sourcesBefore > this.sourcesBefore) {
				for (const source of this.sources) {
					const sourceGen = parseInt(source.charAt(0));
					if (sourceGen <= other.sourcesBefore) {
						other.sources.push(source);
					}
				}
			} else if (this.sourcesBefore > other.sourcesBefore) {
				for (const source of other.sources) {
					const sourceGen = parseInt(source.charAt(0));
					if (sourceGen <= this.sourcesBefore) {
						this.sources.push(source);
					}
				}
			}
			this.sourcesBefore = Math.min(other.sourcesBefore, this.sourcesBefore);
		}
		if (this.sources.length) {
			if (other.sources.length) {
				const sourcesSet = new Set(other.sources);
				const intersectSources = this.sources.filter(source => sourcesSet.has(source));
				this.sources = intersectSources;
			} else {
				this.sources = [];
			}
		}

		if (other.restrictedMove && other.restrictedMove !== this.restrictedMove) {
			if (this.restrictedMove) {
				// incompatible
				this.sources = [];
				this.sourcesBefore = 0;
			} else {
				this.restrictedMove = other.restrictedMove;
			}
		}
		if (other.limitedEggMoves) {
			if (!this.limitedEggMoves) {
				this.limitedEggMoves = other.limitedEggMoves;
			} else {
				this.limitedEggMoves.push(...other.limitedEggMoves);
			}
		}
		this.moveEvoCarryCount += other.moveEvoCarryCount;
		if (other.sourcesAfter > this.sourcesAfter) this.sourcesAfter = other.sourcesAfter;
		if (other.isHidden) this.isHidden = true;
	}
}

export class TeamValidator {
	readonly format: Format;
	readonly dex: ModdedDex;
	readonly gen: number;
	readonly ruleTable: import('./dex-data').RuleTable;
	readonly minSourceGen: number;

	readonly toID: (str: any) => ID;
	constructor(format: string | Format, dex = Dex) {
		this.format = dex.getFormat(format);
		this.dex = dex.forFormat(this.format);
		this.gen = this.dex.gen;
		this.ruleTable = this.dex.getRuleTable(this.format);

		this.minSourceGen = this.ruleTable.minSourceGen ?
			this.ruleTable.minSourceGen[0] : 1;

		this.toID = toID;
	}

	validateTeam(
		team: PokemonSet[] | null,
		options: {
			removeNicknames?: boolean,
			skipSets?: {[name: string]: {[key: string]: boolean}},
		} = {}
	): string[] | null {
		if (team && this.format.validateTeam) {
			return this.format.validateTeam.call(this, team, options) || null;
		}
		return this.baseValidateTeam(team, options);
	}

	baseValidateTeam(
		team: PokemonSet[] | null,
		options: {
			removeNicknames?: boolean,
			skipSets?: {[name: string]: {[key: string]: boolean}},
		} = {}
	): string[] | null {
		const format = this.format;
		const dex = this.dex;

		let problems: string[] = [];
		const ruleTable = this.ruleTable;
		if (format.team) {
			return null;
		}
		if (!team || !Array.isArray(team)) {
			return [`You sent invalid team data. If you're not using a custom client, please report this as a bug.`];
		}

		let [minSize, maxSize] = format.teamLength && format.teamLength.validate || [1, 6];
		if (format.gameType === 'doubles' && minSize < 2) minSize = 2;
		if (['triples', 'rotation'].includes(format.gameType as 'triples') && minSize < 3) minSize = 3;

		if (team.length < minSize) problems.push(`You must bring at least ${minSize} Pok\u00E9mon.`);
		if (team.length > maxSize) return [`You may only bring up to ${maxSize} Pok\u00E9mon.`];

		// A limit is imposed here to prevent too much engine strain or
		// too much layout deformation - to be exact, this is the limit
		// allowed in Custom Game.
		if (team.length > 24) {
			problems.push(`Your team has more than than 24 Pok\u00E9mon, which the simulator can't handle.`);
			return problems;
		}
		if (ruleTable.isBanned('nonexistent') && team.length > 6) {
			problems.push(`Your team has more than than 6 Pok\u00E9mon.`);
			return problems;
		}

		const teamHas: {[k: string]: number} = {};
		let lgpeStarterCount = 0;
		for (const set of team) {
			if (!set) return [`You sent invalid team data. If you're not using a custom client, please report this as a bug.`];

			let setProblems: string[] | null = null;
			if (options.skipSets && options.skipSets[set.name]) {
				for (const i in options.skipSets[set.name]) {
					teamHas[i] = (teamHas[i] || 0) + 1;
				}
			} else {
				setProblems = (format.validateSet || this.validateSet).call(this, set, teamHas);
			}

			if (set.species === 'Pikachu-Starter' || set.species === 'Eevee-Starter') {
				lgpeStarterCount++;
				if (lgpeStarterCount === 2 && ruleTable.isBanned('nonexistent')) {
					problems.push(`You can only have one of Pikachu-Starter or Eevee-Starter on a team.`);
				}
			}
			if (setProblems) {
				problems = problems.concat(setProblems);
			}
			if (options.removeNicknames) {
				const species = dex.getSpecies(set.species);
				let crossSpecies: Species;
				if (format.name === '[Gen 8] Cross Evolution' && (crossSpecies = dex.getSpecies(set.name)).exists) {
					set.name = crossSpecies.name;
				} else {
					set.name = species.baseSpecies;
					if (species.baseSpecies === 'Unown') set.species = 'Unown';
				}
			}
		}

		for (const [rule, source, limit, bans] of ruleTable.complexTeamBans) {
			let count = 0;
			for (const ban of bans) {
				if (teamHas[ban] > 0) {
					count += limit ? teamHas[ban] : 1;
				}
			}
			if (limit && count > limit) {
				const clause = source ? ` by ${source}` : ``;
				problems.push(`You are limited to ${limit} of ${rule}${clause}.`);
			} else if (!limit && count >= bans.length) {
				const clause = source ? ` by ${source}` : ``;
				problems.push(`Your team has the combination of ${rule}, which is banned${clause}.`);
			}
		}

		for (const rule of ruleTable.keys()) {
			if ('!+-'.includes(rule.charAt(0))) continue;
			const subformat = dex.getFormat(rule);
			if (subformat.onValidateTeam && ruleTable.has(subformat.id)) {
				problems = problems.concat(subformat.onValidateTeam.call(this, team, format, teamHas) || []);
			}
		}
		if (format.onValidateTeam) {
			problems = problems.concat(format.onValidateTeam.call(this, team, format, teamHas) || []);
		}

		if (!problems.length) return null;
		return problems;
	}

	validateSet(set: PokemonSet, teamHas: AnyObject): string[] | null {
		const format = this.format;
		const dex = this.dex;
		const ruleTable = this.ruleTable;

		let problems: string[] = [];
		if (!set) {
			return [`This is not a Pokemon.`];
		}

		let species = dex.getSpecies(set.species);
		set.species = species.name;
		// Backwards compatability with old Gmax format
		if (set.species.toLowerCase().endsWith('-gmax') && this.format.id !== 'gen8megamax') {
			set.species = set.species.slice(0, -5);
			species = dex.getSpecies(set.species);
			if (set.name && set.name.endsWith('-Gmax')) set.name = species.baseSpecies;
			set.gigantamax = true;
		}
		if (set.name && set.name.length > 18) {
			if (set.name === set.species) {
				set.name = species.baseSpecies;
			} else {
				problems.push(`Nickname "${set.name}" too long (should be 18 characters or fewer)`);
			}
		}
		set.name = dex.getName(set.name);
		let item = dex.getItem(Utils.getString(set.item));
		set.item = item.name;
		let ability = dex.getAbility(Utils.getString(set.ability));
		set.ability = ability.name;
		set.nature = dex.getNature(Utils.getString(set.nature)).name;
		if (!Array.isArray(set.moves)) set.moves = [];

		const maxLevel = format.maxLevel || 100;
		const maxForcedLevel = format.maxForcedLevel || maxLevel;
		let forcedLevel: number | null = null;
		if (!set.level) {
			set.level = (format.defaultLevel || maxLevel);
		}
		if (format.forcedLevel) {
			forcedLevel = format.forcedLevel;
		} else if (set.level >= maxForcedLevel) {
			forcedLevel = maxForcedLevel;
		}
		if (set.level > maxLevel || set.level === forcedLevel || set.level === maxForcedLevel) {
			// Note that we're temporarily setting level 50 pokemon in VGC to level 100
			// This allows e.g. level 50 Hydreigon even though it doesn't evolve until level 64.
			// Leveling up can't make an obtainable pokemon unobtainable, so this is safe.
			// Just remember to set the level back to forcedLevel at the end of the file.
			set.level = maxLevel;
		}
		if ((set.level > 100 || set.level < 1) && ruleTable.isBanned('nonexistent')) {
			problems.push((set.name || set.species) + ' is higher than level 100.');
		}

		set.name = set.name || species.baseSpecies;
		let name = set.species;
		if (set.species !== set.name && species.baseSpecies !== set.name) {
			name = `${set.name} (${set.species})`;
		}

		const setHas: {[k: string]: true} = {};

		const allowEVs = dex.currentMod !== 'letsgo';
		const capEVs = dex.gen > 2 && (ruleTable.has('obtainablemisc') || dex.gen === 6);
		if (!set.evs) set.evs = TeamValidator.fillStats(null, allowEVs && !capEVs ? 252 : 0);
		if (!set.ivs) set.ivs = TeamValidator.fillStats(null, 31);

		if (ruleTable.has('obtainableformes')) {
			problems.push(...this.validateForme(set));
			species = dex.getSpecies(set.species);
		}
		const setSources = this.allSources(species);

		for (const [rule] of ruleTable) {
			if ('!+-'.includes(rule.charAt(0))) continue;
			const subformat = dex.getFormat(rule);
			if (subformat.onChangeSet && ruleTable.has(subformat.id)) {
				problems = problems.concat(subformat.onChangeSet.call(this, set, format, setHas, teamHas) || []);
			}
		}
		if (format.onChangeSet) {
			problems = problems.concat(format.onChangeSet.call(this, set, format, setHas, teamHas) || []);
		}

		// onChangeSet can modify set.species, set.item, set.ability
		species = dex.getSpecies(set.species);
		item = dex.getItem(set.item);
		ability = dex.getAbility(set.ability);

		let outOfBattleSpecies = species;
		let tierSpecies = species;
		if (ability.id === 'battlebond' && species.id === 'greninja') {
			outOfBattleSpecies = dex.getSpecies('greninjaash');
			if (ruleTable.has('obtainableformes')) {
				tierSpecies = outOfBattleSpecies;
			}
			if (ruleTable.has('obtainablemisc')) {
				if (set.gender && set.gender !== 'M') {
					problems.push(`Battle Bond Greninja must be male.`);
				}
				set.gender = 'M';
			}
		}
		if (ability.id === 'owntempo' && species.id === 'rockruff') {
			tierSpecies = outOfBattleSpecies = dex.getSpecies('rockruffdusk');
		}
		if (!species.exists) {
			return [`The Pokemon "${set.species}" does not exist.`];
		}

		if (item.id && !item.exists) {
			return [`"${set.item}" is an invalid item.`];
		}
		if (ability.id && !ability.exists) {
			if (dex.gen < 3) {
				// gen 1-2 don't have abilities, just silently remove
				ability = dex.getAbility('');
				set.ability = '';
			} else {
				return [`"${set.ability}" is an invalid ability.`];
			}
		}
		if (set.nature && !dex.getNature(set.nature).exists) {
			if (dex.gen < 3) {
				// gen 1-2 don't have natures, just remove them
				set.nature = '';
			} else {
				problems.push(`${name}'s nature is invalid.`);
			}
		}
		if (set.happiness !== undefined && isNaN(set.happiness)) {
			problems.push(`${name} has an invalid happiness value.`);
		}
		if (set.hpType) {
			const type = dex.getType(set.hpType);
			if (!type.exists || ['normal', 'fairy'].includes(type.id)) {
				problems.push(`${name}'s Hidden Power type (${set.hpType}) is invalid.`);
			} else {
				set.hpType = type.name;
			}
		}

		if (ruleTable.has('obtainableformes') && (dex.gen <= 7 || this.format.id.includes('nationaldex'))) {
			if (item.megaEvolves === species.name) {
				if (!item.megaStone) throw new Error(`Item ${item.name} has no base form for mega evolution`);
				tierSpecies = dex.getSpecies(item.megaStone);
			} else if (item.id === 'redorb' && species.id === 'groudon') {
				tierSpecies = dex.getSpecies('Groudon-Primal');
			} else if (item.id === 'blueorb' && species.id === 'kyogre') {
				tierSpecies = dex.getSpecies('Kyogre-Primal');
			} else if (species.id === 'rayquaza' && set.moves.map(toID).includes('dragonascent' as ID)) {
				tierSpecies = dex.getSpecies('Rayquaza-Mega');
			}
		}

		let problem = this.checkSpecies(set, species, tierSpecies, setHas);
		if (problem) problems.push(problem);

		problem = this.checkItem(set, item, setHas);
		if (problem) problems.push(problem);
		if (ruleTable.has('obtainablemisc')) {
			if (dex.gen <= 1 || ruleTable.has('allowavs')) {
				if (item.id) {
					// no items allowed
					set.item = '';
				}
			}
		}

		if (!set.ability) set.ability = 'No Ability';
		if (ruleTable.has('obtainableabilities')) {
			if (dex.gen <= 2 || dex.currentMod === 'letsgo') {
				set.ability = 'No Ability';
			} else {
				if (!ability.name || ability.name === 'No Ability') {
					problems.push(`${name} needs to have an ability.`);
				} else if (!Object.values(species.abilities).includes(ability.name)) {
					if (tierSpecies.abilities[0] === ability.name) {
						set.ability = species.abilities[0];
					} else {
						problems.push(`${name} can't have ${set.ability}.`);
					}
				}
				if (ability.name === species.abilities['H']) {
					setSources.isHidden = true;

					let unreleasedHidden = species.unreleasedHidden;
					if (unreleasedHidden === 'Past' && this.minSourceGen < dex.gen) unreleasedHidden = false;

					if (unreleasedHidden && ruleTable.has('-unreleased')) {
						problems.push(`${name}'s Hidden Ability is unreleased.`);
					} else if (dex.gen === 7 && ['entei', 'suicune', 'raikou'].includes(species.id) && this.minSourceGen > 1) {
						problems.push(`${name}'s Hidden Ability is only available from Virtual Console, which is not allowed in this format.`);
					} else if (dex.gen === 6 && ability.name === 'Symbiosis' &&
						(set.species.endsWith('Orange') || set.species.endsWith('White'))) {
						problems.push(`${name}'s Hidden Ability is unreleased for the Orange and White forms.`);
					} else if (dex.gen === 5 && set.level < 10 && (species.maleOnlyHidden || species.gender === 'N')) {
						problems.push(`${name} must be at least level 10 to have a Hidden Ability.`);
					}
					if (species.maleOnlyHidden) {
						if (set.gender && set.gender !== 'M') {
							problems.push(`${name} must be male to have a Hidden Ability.`);
						}
						set.gender = 'M';
						setSources.sources = ['5D'];
					}
				} else {
					setSources.isHidden = false;
				}
			}
		}

		ability = dex.getAbility(set.ability);
		problem = this.checkAbility(set, ability, setHas);
		if (problem) problems.push(problem);

		if (set.moves && Array.isArray(set.moves)) {
			set.moves = set.moves.filter(val => val);
		}
		if (!set.moves || !set.moves.length) {
			problems.push(`${name} has no moves.`);
			set.moves = [];
		}
		// A limit is imposed here to prevent too much engine strain or
		// too much layout deformation - to be exact, this is the limit
		// allowed in Custom Game.
		if (set.moves.length > 24) {
			problems.push(`${name} has more than 24 moves, which the simulator can't handle.`);
			return problems;
		}
		if (ruleTable.isBanned('nonexistent') && set.moves.length > 4) {
			problems.push(`${name} has more than 4 moves.`);
			return problems;
		}

		if (ruleTable.isBanned('nonexistent')) {
			problems.push(...this.validateStats(set, species, setSources));
		}

		let lsetProblem = null;
		for (const moveName of set.moves) {
			if (!moveName) continue;
			const move = dex.getMove(Utils.getString(moveName));
			if (!move.exists) return [`"${move.name}" is an invalid move.`];

			problem = this.checkMove(set, move, setHas);
			if (problem) problems.push(problem);

			if (ruleTable.has('obtainablemoves')) {
				const checkLearnset = (ruleTable.checkLearnset && ruleTable.checkLearnset[0] || this.checkLearnset);
				lsetProblem = checkLearnset.call(this, move, outOfBattleSpecies, setSources, set);
				if (lsetProblem) {
					lsetProblem.moveName = move.name;
					break;
				}
			}
		}

		const lsetProblems = this.reconcileLearnset(outOfBattleSpecies, setSources, lsetProblem, name);
		if (lsetProblems) problems.push(...lsetProblems);
		const learnsetSpecies = dex.getLearnsetData(outOfBattleSpecies.id);

		if (!setSources.sourcesBefore && setSources.sources.length) {
			let legal = false;
			for (const source of setSources.sources) {
				if (this.validateSource(set, source, setSources, outOfBattleSpecies)) continue;
				legal = true;
				break;
			}

			if (!legal) {
				let nonEggSource = null;
				for (const source of setSources.sources) {
					if (source.charAt(1) !== 'E') {
						nonEggSource = source;
						break;
					}
				}
				if (!nonEggSource) {
					// all egg moves
					problems.push(`${name} can't get its egg move combination (${setSources.limitedEggMoves!.join(', ')}) from any possible father.`);
					problems.push(`(Is this incorrect? If so, post the chainbreeding instructions in Bug Reports)`);
				} else {
					if (setSources.sources.length > 1) {
						problems.push(`${name} has an event-exclusive move that it doesn't qualify for (only one of several ways to get the move will be listed):`);
					}
					const eventProblems = this.validateSource(
						set, nonEggSource, setSources, outOfBattleSpecies, ` because it has a move only available`
					);
					if (eventProblems) problems.push(...eventProblems);
				}
			}
		} else if (ruleTable.has('obtainablemisc') && learnsetSpecies.eventOnly) {
			const eventSpecies = !learnsetSpecies.eventData &&
			outOfBattleSpecies.baseSpecies !== outOfBattleSpecies.name ?
				dex.getSpecies(outOfBattleSpecies.baseSpecies) : outOfBattleSpecies;
			const eventData = learnsetSpecies.eventData ||
				dex.getLearnsetData(eventSpecies.id).eventData;
			if (!eventData) throw new Error(`Event-only species ${species.name} has no eventData table`);
			let legal = false;
			for (const event of eventData) {
				if (this.validateEvent(set, event, eventSpecies)) continue;
				legal = true;
				break;
			}
			if (!legal && species.gen <= 2 && dex.gen >= 7 && !this.validateSource(set, '7V', setSources, species)) {
				legal = true;
			}
			if (!legal) {
				if (eventData.length === 1) {
					problems.push(`${species.name} is only obtainable from an event - it needs to match its event:`);
				} else {
					problems.push(`${species.name} is only obtainable from events - it needs to match one of its events, such as:`);
				}
				let eventInfo = eventData[0];
				let eventNum = 1;
				for (const [i, event] of eventData.entries()) {
					if (event.generation <= dex.gen && event.generation >= this.minSourceGen) {
						eventInfo = event;
						eventNum = i + 1;
						break;
					}
				}
				const eventName = eventData.length > 1 ? ` #${eventNum}` : ``;
				const eventProblems = this.validateEvent(set, eventInfo, eventSpecies, ` to be`, `from its event${eventName}`);
				if (eventProblems) problems.push(...eventProblems);
			}
		}
		if (ruleTable.has('obtainablemisc') && set.level < (species.evoLevel || 0)) {
			// FIXME: Event pokemon given at a level under what it normally can be attained at gives a false positive
			problems.push(`${name} must be at least level ${species.evoLevel} to be evolved.`);
		}
		if (ruleTable.has('obtainablemoves') && species.id === 'keldeo' && set.moves.includes('secretsword') &&
			this.minSourceGen > 5 && dex.gen <= 7) {
			problems.push(`${name} has Secret Sword, which is only compatible with Keldeo-Ordinary obtained from Gen 5.`);
		}
		const requiresGen3Source = setSources.maxSourceGen() <= 3;
		if (requiresGen3Source && dex.getAbility(set.ability).gen === 4 && !species.prevo && dex.gen <= 5) {
			// Ability Capsule allows this in Gen 6+
			problems.push(`${name} has a Gen 4 ability and isn't evolved - it can't use moves from Gen 3.`);
		}
		if (setSources.maxSourceGen() < 5 && setSources.isHidden && (dex.gen <= 7 || format.mod === 'gen8dlc1')) {
			problems.push(`${name} has a Hidden Ability - it can't use moves from before Gen 5.`);
		}
		if (
			species.maleOnlyHidden && setSources.isHidden && setSources.sourcesBefore < 5 &&
			setSources.sources.every(source => source.charAt(1) === 'E')
		) {
			problems.push(`${name} has an unbreedable Hidden Ability - it can't use egg moves.`);
		}

		if (teamHas) {
			for (const i in setHas) {
				if (i in teamHas) {
					teamHas[i]++;
				} else {
					teamHas[i] = 1;
				}
			}
		}
		for (const [rule, source, limit, bans] of ruleTable.complexBans) {
			let count = 0;
			for (const ban of bans) {
				if (setHas[ban]) count++;
			}
			if (limit && count > limit) {
				const clause = source ? ` by ${source}` : ``;
				problems.push(`${name} is limited to ${limit} of ${rule}${clause}.`);
			} else if (!limit && count >= bans.length) {
				const clause = source ? ` by ${source}` : ``;
				if (source === 'Obtainable Moves') {
					problems.push(`${name} has the combination of ${rule}, which is impossible to obtain legitimately.`);
				} else {
					problems.push(`${name} has the combination of ${rule}, which is banned${clause}.`);
				}
			}
		}

		for (const [rule] of ruleTable) {
			if ('!+-'.includes(rule.charAt(0))) continue;
			const subformat = dex.getFormat(rule);
			if (subformat.onValidateSet && ruleTable.has(subformat.id)) {
				problems = problems.concat(subformat.onValidateSet.call(this, set, format, setHas, teamHas) || []);
			}
		}
		if (format.onValidateSet) {
			problems = problems.concat(format.onValidateSet.call(this, set, format, setHas, teamHas) || []);
		}

		const nameSpecies = dex.getSpecies(set.name);
		if (nameSpecies.exists && nameSpecies.name.toLowerCase() === set.name.toLowerCase()) {
			// nickname is the name of a species
			if (nameSpecies.baseSpecies === species.baseSpecies) {
				set.name = species.baseSpecies;
			} else if (nameSpecies.name !== species.name && nameSpecies.name !== species.baseSpecies) {
				// nickname species doesn't match actual species
				// Nickname Clause
				problems.push(`${name} must not be nicknamed a different Pokémon species than what it actually is.`);
			}
		}

		if (!problems.length) {
			if (forcedLevel) set.level = forcedLevel;
			return null;
		}

		return problems;
	}

	validateStats(set: PokemonSet, species: Species, setSources: PokemonSources) {
		const ruleTable = this.ruleTable;
		const dex = this.dex;

		const allowEVs = dex.currentMod !== 'letsgo';
		const allowAVs = ruleTable.has('allowavs');
		const capEVs = dex.gen > 2 && (ruleTable.has('obtainablemisc') || dex.gen === 6);
		const canBottleCap = dex.gen >= 7 && (set.level === 100 || !ruleTable.has('obtainablemisc'));

		if (!set.evs) set.evs = TeamValidator.fillStats(null, allowEVs && !capEVs ? 252 : 0);
		if (!set.ivs) set.ivs = TeamValidator.fillStats(null, 31);

		const problems = [];
		const name = set.name || set.species;
		const statTable = {
			hp: 'HP', atk: 'Attack', def: 'Defense', spa: 'Special Attack', spd: 'Special Defense', spe: 'Speed',
		};

		const maxedIVs = Object.values(set.ivs).every(stat => stat === 31);
		for (const moveName of set.moves) {
			const move = dex.getMove(moveName);
			if (move.id === 'hiddenpower' && move.type !== 'Normal') {
				if (!set.hpType) {
					set.hpType = move.type;
				} else if (set.hpType !== move.type && ruleTable.has('obtainablemisc')) {
					problems.push(`${name}'s Hidden Power type ${set.hpType} is incompatible with Hidden Power ${move.type}`);
				}
			}
		}
		if (set.hpType && maxedIVs && ruleTable.has('obtainablemisc')) {
			if (dex.gen <= 2) {
				const HPdvs = dex.getType(set.hpType).HPdvs;
				set.ivs = {hp: 30, atk: 30, def: 30, spa: 30, spd: 30, spe: 30};
				let statName: StatName;
				for (statName in HPdvs) {
					set.ivs[statName] = HPdvs[statName]! * 2;
				}
				set.ivs.hp = -1;
			} else if (!canBottleCap) {
				set.ivs = TeamValidator.fillStats(dex.getType(set.hpType).HPivs, 31);
			}
		}

		const cantBreedNorEvolve = (species.eggGroups[0] === 'Undiscovered' && !species.prevo && !species.nfe);
		const isLegendary = (cantBreedNorEvolve && ![
			'Pikachu', 'Unown', 'Dracozolt', 'Arctozolt', 'Dracovish', 'Arctovish',
		].includes(species.baseSpecies)) || [
			'Manaphy', 'Cosmog', 'Cosmoem', 'Solgaleo', 'Lunala',
		].includes(species.baseSpecies);
		const diancieException = species.name === 'Diancie' && set.shiny;
		const has3PerfectIVs = setSources.minSourceGen() >= 6 && isLegendary && !diancieException;

		if (set.hpType === 'Fighting' && ruleTable.has('obtainablemisc')) {
			if (has3PerfectIVs) {
				// Legendary Pokemon must have at least 3 perfect IVs in gen 6+
				problems.push(`${name} must not have Hidden Power Fighting because it starts with 3 perfect IVs because it's a gen 6+ legendary.`);
			}
		}

		if (has3PerfectIVs) {
			let perfectIVs = 0;
			for (const stat in set.ivs) {
				if (set.ivs[stat as 'hp'] >= 31) perfectIVs++;
			}
			if (perfectIVs < 3) {
				const reason = (this.minSourceGen === 6 ? ` and this format requires gen ${dex.gen} Pokémon` : ` in gen 6 or later`);
				problems.push(`${name} must have at least three perfect IVs because it's a legendary${reason}.`);
			}
		}

		if (set.hpType && !canBottleCap) {
			const ivHpType = dex.getHiddenPower(set.ivs).type;
			if (set.hpType !== ivHpType) {
				problems.push(`${name} has Hidden Power ${set.hpType}, but its IVs are for Hidden Power ${ivHpType}.`);
			}
		} else if (set.hpType) {
			if (!this.possibleBottleCapHpType(set.hpType, set.ivs)) {
				problems.push(`${name} has Hidden Power ${set.hpType}, but its IVs don't allow this even with (Bottle Cap) Hyper Training.`);
			}
		}

		if (dex.gen <= 2) {
			// validate DVs
			const ivs = set.ivs;
			const atkDV = Math.floor(ivs.atk / 2);
			const defDV = Math.floor(ivs.def / 2);
			const speDV = Math.floor(ivs.spe / 2);
			const spcDV = Math.floor(ivs.spa / 2);
			const expectedHpDV = (atkDV % 2) * 8 + (defDV % 2) * 4 + (speDV % 2) * 2 + (spcDV % 2);
			if (ivs.hp === -1) ivs.hp = expectedHpDV * 2;
			const hpDV = Math.floor(ivs.hp / 2);
			if (expectedHpDV !== hpDV) {
				problems.push(`${name} has an HP DV of ${hpDV}, but its Atk, Def, Spe, and Spc DVs give it an HP DV of ${expectedHpDV}.`);
			}
			if (ivs.spa !== ivs.spd) {
				if (dex.gen === 2) {
					problems.push(`${name} has different SpA and SpD DVs, which is not possible in Gen 2.`);
				} else {
					ivs.spd = ivs.spa;
				}
			}
			if (dex.gen > 1 && !species.gender) {
				// Gen 2 gender is calculated from the Atk DV.
				// High Atk DV <-> M. The meaning of "high" depends on the gender ratio.
				const genderThreshold = species.genderRatio.F * 16;

				const expectedGender = (atkDV >= genderThreshold ? 'M' : 'F');
				if (set.gender && set.gender !== expectedGender) {
					problems.push(`${name} is ${set.gender}, but it has an Atk DV of ${atkDV}, which makes its gender ${expectedGender}.`);
				} else {
					set.gender = expectedGender;
				}
			}
			if (
				set.species === 'Marowak' && toID(set.item) === 'thickclub' &&
				set.moves.map(toID).includes('swordsdance' as ID) && set.level === 100
			) {
				// Marowak hack
				set.ivs.atk = Math.floor(set.ivs.atk / 2) * 2;
				while (set.evs.atk > 0 && 2 * 80 + set.ivs.atk + Math.floor(set.evs.atk / 4) + 5 > 255) {
					set.evs.atk -= 4;
				}
			}
			if (dex.gen > 1) {
				const expectedShiny = !!(defDV === 10 && speDV === 10 && spcDV === 10 && atkDV % 4 >= 2);
				if (expectedShiny && !set.shiny) {
					problems.push(`${name} is not shiny, which does not match its DVs.`);
				} else if (!expectedShiny && set.shiny) {
					problems.push(`${name} is shiny, which does not match its DVs (its DVs must all be 10, except Atk which must be 2, 3, 6, 7, 10, 11, 14, or 15).`);
				}
			}
			set.nature = 'Serious';
		}

		for (const stat in set.evs) {
			if (set.evs[stat as 'hp'] < 0) {
				problems.push(`${name} has less than 0 ${allowAVs ? 'Awakening Values' : 'EVs'} in ${statTable[stat as 'hp']}.`);
			}
		}

		if (dex.currentMod === 'letsgo') { // AVs
			for (const stat in set.evs) {
				if (set.evs[stat as 'hp'] > 0 && !allowAVs) {
					problems.push(`${name} has Awakening Values but this format doesn't allow them.`);
					break;
				} else if (set.evs[stat as 'hp'] > 200) {
					problems.push(`${name} has more than 200 Awakening Values in ${statTable[stat as 'hp']}.`);
				}
			}
		} else { // EVs
			for (const stat in set.evs) {
				if (set.evs[stat as StatName] > 255) {
					problems.push(`${name} has more than 255 EVs in ${statTable[stat as 'hp']}.`);
				}
			}
			if (dex.gen <= 2) {
				if (set.evs.spa !== set.evs.spd) {
					if (dex.gen === 2) {
						problems.push(`${name} has different SpA and SpD EVs, which is not possible in Gen 2.`);
					} else {
						set.evs.spd = set.evs.spa;
					}
				}
			}
		}

		let totalEV = 0;
		for (const stat in set.evs) totalEV += set.evs[stat as 'hp'];

		if (!this.format.debug) {
			if (set.level > 1 && (allowEVs || allowAVs) && totalEV === 0) {
				problems.push(`${name} has exactly 0 EVs - did you forget to EV it? (If this was intentional, add exactly 1 to one of your EVs, which won't change its stats but will tell us that it wasn't a mistake).`);
			} else if (allowEVs && !capEVs && [508, 510].includes(totalEV)) {
				problems.push(`${name} has exactly 510 EVs, but this format does not restrict you to 510 EVs: you can max out every EV (If this was intentional, add exactly 1 to one of your EVs, which won't change its stats but will tell us that it wasn't a mistake).`);
			}
			// Check for level import errors from user in VGC -> DOU, etc.
			// Note that in VGC etc (maxForcedLevel: 50), `set.level` will be 100 here for validation purposes
			if (set.level === 50 && this.format.maxLevel !== 50 && allowEVs && totalEV % 4 === 0) {
				problems.push(`${name} is level 50, but this format allows level 100 Pokémon. (If this was intentional, add exactly 1 to one of your EVs, which won't change its stats but will tell us that it wasn't a mistake).`);
			}
		}

		if (allowEVs && capEVs && totalEV > 510) {
			problems.push(`${name} has more than 510 total EVs.`);
		}

		return problems;
	}

	/**
	 * Not exhaustive, just checks Atk and Spe, which are the only competitively
	 * relevant IVs outside of extremely obscure situations.
	 */
	possibleBottleCapHpType(type: string, ivs: StatsTable) {
		if (!type) return true;
		if (['Dark', 'Dragon', 'Grass', 'Ghost', 'Poison'].includes(type)) {
			// Spe must be odd
			if (ivs.spe % 2 === 0) return false;
		}
		if (['Psychic', 'Fire', 'Rock', 'Fighting'].includes(type)) {
			// Spe must be even
			if (ivs.spe !== 31 && ivs.spe % 2 === 1) return false;
		}
		if (type === 'Dark') {
			// Atk must be odd
			if (ivs.atk % 2 === 0) return false;
		}
		if (['Ice', 'Water'].includes(type)) {
			// Spe or Atk must be odd
			if (ivs.spe % 2 === 0 && ivs.atk % 2 === 0) return false;
		}
		return true;
	}

	validateSource(
		set: PokemonSet, source: PokemonSource, setSources: PokemonSources, species: Species, because: string
	): string[] | undefined;
	validateSource(
		set: PokemonSet, source: PokemonSource, setSources: PokemonSources, species: Species
	): true | undefined;
	/**
	 * Returns array of error messages if invalid, undefined if valid
	 *
	 * If `because` is not passed, instead returns true if invalid.
	 */
	validateSource(
		set: PokemonSet, source: PokemonSource, setSources: PokemonSources, species: Species, because?: string
	) {
		let eventData: EventInfo | undefined;
		let eventSpecies = species;
		if (source.charAt(1) === 'S') {
			const splitSource = source.substr(source.charAt(2) === 'T' ? 3 : 2).split(' ');
			const dex = (this.dex.gen === 1 ? this.dex.mod('gen2') : this.dex);
			eventSpecies = dex.getSpecies(splitSource[1]);
			const eventLsetData = this.dex.getLearnsetData(eventSpecies.id);
			eventData = eventLsetData.eventData?.[parseInt(splitSource[0])];
			if (!eventData) {
				throw new Error(`${eventSpecies.name} from ${species.name} doesn't have data for event ${source}`);
			}
		} else if (source === '7V') {
			const isMew = species.id === 'mew';
			const isCelebi = species.id === 'celebi';
			eventData = {
				generation: 2,
				level: isMew ? 5 : isCelebi ? 30 : undefined,
				perfectIVs: isMew || isCelebi ? 5 : 3,
				isHidden: true,
				shiny: isMew ? undefined : 1,
				pokeball: 'pokeball',
				from: 'Gen 1-2 Virtual Console transfer',
			};
		} else if (source === '8V') {
			const isMew = species.id === 'mew';
			eventData = {
				generation: 8,
				perfectIVs: isMew ? 3 : undefined,
				shiny: isMew ? undefined : 1,
				from: 'Gen 7 Let\'s Go! HOME transfer',
			};
		} else if (source.charAt(1) === 'D') {
			eventData = {
				generation: 5,
				level: 10,
				from: 'Gen 5 Dream World',
				isHidden: true,
			};
		} else if (source.charAt(1) === 'E') {
			if (this.findEggMoveFathers(source, species, setSources)) {
				return undefined;
			}
			if (because) throw new Error(`Wrong place to get an egg incompatibility message`);
			return true;
		} else {
			throw new Error(`Unidentified source ${source} passed to validateSource`);
		}

		// complicated fancy return signature
		return this.validateEvent(set, eventData, eventSpecies, because as any) as any;
	}

	findEggMoveFathers(source: PokemonSource, species: Species, setSources: PokemonSources): boolean;
	findEggMoveFathers(source: PokemonSource, species: Species, setSources: PokemonSources, getAll: true): ID[] | null;
	findEggMoveFathers(source: PokemonSource, species: Species, setSources: PokemonSources, getAll = false) {
		// tradebacks have an eggGen of 2 even though the source is 1ET
		const eggGen = Math.max(parseInt(source.charAt(0)), 2);
		const fathers: ID[] = [];
		// Gen 6+ don't have egg move incompatibilities
		// (except for certain cases with baby Pokemon not handled here)
		if (!getAll && eggGen >= 6) return true;

		const eggMoves = setSources.limitedEggMoves;
		// must have 2 or more egg moves to have egg move incompatibilities
		if (!eggMoves) {
			// happens often in gen 1-6 LC if your only egg moves are level-up moves,
			// which aren't limited and so aren't in `limitedEggMoves`
			return getAll ? ['*'] : true;
		}
		if (!getAll && eggMoves.length <= 1) return true;

		// gen 1 eggs come from gen 2 breeding
		const dex = this.dex.gen === 1 ? this.dex.mod('gen2') : this.dex;
		// In Gen 5 and earlier, egg moves can only be inherited from the father
		// we'll test each possible father separately
		let eggGroups = species.eggGroups;
		if (species.id === 'nidoqueen' || species.id === 'nidorina') {
			eggGroups = dex.getSpecies('nidoranf').eggGroups;
		} else if (dex !== this.dex) {
			// Gen 1 tradeback; grab the egg groups from Gen 2
			eggGroups = dex.getSpecies(species.id).eggGroups;
		}
		if (eggGroups[0] === 'Undiscovered') eggGroups = dex.getSpecies(species.evos[0]).eggGroups;
		if (eggGroups[0] === 'Undiscovered' || !eggGroups.length) {
			throw new Error(`${species.name} has no egg groups for source ${source}`);
		}
		// no chainbreeding necessary if the father can be Smeargle
		if (!getAll && eggGroups.includes('Field')) return true;

		// try to find a father to inherit the egg move combination from
		for (const fatherid in dex.data.Pokedex) {
			const father = dex.getSpecies(fatherid);
			const fatherLsetData = dex.getLearnsetData(fatherid as ID);
			// can't inherit from CAP pokemon
			if (father.isNonstandard) continue;
			// can't breed mons from future gens
			if (father.gen > eggGen) continue;
			// father must be male
			if (father.gender === 'N' || father.gender === 'F') continue;
			// can't inherit from dex entries with no learnsets
			if (!fatherLsetData.exists || !fatherLsetData.learnset) continue;
			// something is clearly wrong if its only possible father is itself
			// (exceptions: ExtremeSpeed Dragonite, Self-destruct Snorlax)
			if (species.id === fatherid && !['dragonite', 'snorlax'].includes(fatherid)) continue;
			// don't check NFE Pokémon - their evolutions will know all their moves and more
			// exception: Combee/Salandit, because their evos can't be fathers
			if (father.evos.length) {
				const evolvedFather = dex.getSpecies(father.evos[0]);
				if (evolvedFather.gen <= eggGen && evolvedFather.gender !== 'F') continue;
			}

			// must be able to breed with father
			if (!father.eggGroups.some(eggGroup => eggGroups.includes(eggGroup))) continue;

			// father must be able to learn the move
			if (!this.fatherCanLearn(father, eggMoves, eggGen)) continue;

			// father found!
			if (!getAll) return true;
			fathers.push(fatherid as ID);
		}
		if (!getAll) return false;
		return (!fathers.length && eggGen < 6) ? null : fathers;
	}

	/**
	 * We could, if we wanted, do a complete move validation of the father's
	 * moveset to see if it's valid. This would recurse and be NP-Hard so
	 * instead we won't. We'll instead use a simplified algorithm: The father
	 * can learn the moveset if it has at most one egg/event move.
	 *
	 * `eggGen` should be 5 or earlier. Later gens should never call this
	 * function (the answer is always yes).
	 */
	fatherCanLearn(species: Species, moves: ID[], eggGen: number) {
		let lsetData = this.dex.getLearnsetData(species.id);
		if (!lsetData.learnset) return false;
		if (species.id === 'smeargle') return true;
		let eggMoveCount = 0;
		const noEggIncompatibility = species.eggGroups.includes('Field');
		for (const move of moves) {
			let curSpecies: Species | null = species;
			/** 1 = can learn from egg, 2 = can learn unrestricted */
			let canLearn: 0 | 1 | 2 = 0;

			while (curSpecies) {
				lsetData = this.dex.getLearnsetData(curSpecies.id);
				if (lsetData.learnset && lsetData.learnset[move]) {
					for (const moveSource of lsetData.learnset[move]) {
						if (parseInt(moveSource.charAt(0)) > eggGen) continue;
						if (!'ESDV'.includes(moveSource.charAt(1)) || (
							moveSource.charAt(1) === 'E' && noEggIncompatibility
						)) {
							canLearn = 2;
							break;
						} else {
							canLearn = 1;
						}
					}
				}
				if (canLearn === 2) break;
				curSpecies = this.learnsetParent(curSpecies);
			}

			if (!canLearn) return false;
			if (canLearn === 1) {
				eggMoveCount++;
				if (eggMoveCount > 1) return false;
			}
		}
		return true;
	}

	validateForme(set: PokemonSet) {
		const dex = this.dex;
		const name = set.name || set.species;

		const problems = [];
		const item = dex.getItem(set.item);
		const species = dex.getSpecies(set.species);

		if (species.name === 'Necrozma-Ultra') {
			const whichMoves = (set.moves.includes('sunsteelstrike') ? 1 : 0) +
				(set.moves.includes('moongeistbeam') ? 2 : 0);
			if (item.name !== 'Ultranecrozium Z') {
				// Necrozma-Ultra transforms from one of two formes, and neither one is the base forme
				problems.push(`Necrozma-Ultra must start the battle holding Ultranecrozium Z.`);
			} else if (whichMoves === 1) {
				set.species = 'Necrozma-Dusk-Mane';
			} else if (whichMoves === 2) {
				set.species = 'Necrozma-Dawn-Wings';
			} else {
				problems.push(`Necrozma-Ultra must start the battle as Necrozma-Dusk-Mane or Necrozma-Dawn-Wings holding Ultranecrozium Z. Please specify which Necrozma it should start as.`);
			}
		} else if (species.name === 'Zygarde-Complete') {
			problems.push(`Zygarde-Complete must start the battle as Zygarde or Zygarde-10% with Power Construct. Please specify which Zygarde it should start as.`);
		} else if (species.battleOnly) {
			if (species.requiredAbility && set.ability !== species.requiredAbility) {
				// Darmanitan-Zen
				problems.push(`${species.name} transforms in-battle with ${species.requiredAbility}, please fix its ability.`);
			}
			if (species.requiredItems) {
				if (!species.requiredItems.includes(item.name)) {
					// Mega or Primal
					problems.push(`${species.name} transforms in-battle with ${species.requiredItem}, please fix its item.`);
				}
			}
			if (species.requiredMove && !set.moves.includes(toID(species.requiredMove))) {
				// Meloetta-Pirouette, Rayquaza-Mega
				problems.push(`${species.name} transforms in-battle with ${species.requiredMove}, please fix its moves.`);
			}
			if (typeof species.battleOnly !== 'string') {
				// Ultra Necrozma and Complete Zygarde are already checked above
				throw new Error(`${species.name} should have a string battleOnly`);
			}
			// Set to out-of-battle forme
			set.species = species.battleOnly;
		} else {
			if (species.requiredAbility) {
				// Impossible!
				throw new Error(`Species ${species.name} has a required ability despite not being a battle-only forme; it should just be in its abilities table.`);
			}
			if (species.requiredItems && !species.requiredItems.includes(item.name)) {
				if (dex.gen >= 8 && (species.baseSpecies === 'Arceus' || species.baseSpecies === 'Silvally')) {
					// Arceus/Silvally formes in gen 8 only require the item with Multitype/RKS System
					if (set.ability === species.abilities[0]) {
						problems.push(
							`${name} needs to hold ${species.requiredItems.join(' or ')}.`,
							`(It will revert to its Normal forme if you remove the item or give it a different item.)`
						);
					}
				} else {
					// Memory/Drive/Griseous Orb/Plate/Z-Crystal - Forme mismatch
					const baseSpecies = this.dex.getSpecies(species.changesFrom);
					problems.push(
						`${name} needs to hold ${species.requiredItems.join(' or ')} to be in its ${species.forme} forme.`,
						`(It will revert to its ${baseSpecies.baseForme} forme if you remove the item or give it a different item.)`
					);
				}
			}
			if (species.requiredMove && !set.moves.includes(toID(species.requiredMove))) {
				const baseSpecies = this.dex.getSpecies(species.changesFrom);
				problems.push(
					`${name} needs to know the move ${species.requiredMove} to be in its ${species.forme} forme.`,
					`(It will revert to its ${baseSpecies.baseForme} forme if it forgets the move.)`
				);
			}

			// Mismatches between the set forme (if not base) and the item signature forme will have been rejected already.
			// It only remains to assign the right forme to a set with the base species (Arceus/Genesect/Giratina/Silvally).
			if (item.forcedForme && species.name === dex.getSpecies(item.forcedForme).baseSpecies) {
				set.species = item.forcedForme;
			}
		}

		if (species.name === 'Pikachu-Cosplay') {
			const cosplay: {[k: string]: string} = {
				meteormash: 'Pikachu-Rock-Star', iciclecrash: 'Pikachu-Belle', drainingkiss: 'Pikachu-Pop-Star',
				electricterrain: 'Pikachu-PhD', flyingpress: 'Pikachu-Libre',
			};
			for (const moveid of set.moves) {
				if (moveid in cosplay) {
					set.species = cosplay[moveid];
					break;
				}
			}
		}

		if (species.name === 'Keldeo' && set.moves.includes('secretsword') && dex.gen >= 8) {
			set.species = 'Keldeo-Resolute';
		}

		const crowned: {[k: string]: string} = {
			'Zacian-Crowned': 'behemothblade', 'Zamazenta-Crowned': 'behemothbash',
		};
		if (set.species in crowned) {
			const ironHead = set.moves.indexOf('ironhead');
			if (ironHead >= 0) {
				set.moves[ironHead] = crowned[set.species];
			}
		}
		return problems;
	}

	checkSpecies(set: PokemonSet, species: Species, tierSpecies: Species, setHas: {[k: string]: true}) {
		const dex = this.dex;
		const ruleTable = this.ruleTable;

		setHas['pokemon:' + species.id] = true;
		setHas['basepokemon:' + toID(species.baseSpecies)] = true;

		let isMega = false;
		if (tierSpecies !== species) {
			setHas['pokemon:' + tierSpecies.id] = true;
			if (tierSpecies.isMega || tierSpecies.isPrimal) {
				setHas['pokemontag:mega'] = true;
				isMega = true;
			}
		}

		const tier = tierSpecies.tier === '(PU)' ? 'ZU' : tierSpecies.tier === '(NU)' ? 'PU' : tierSpecies.tier;
		const tierTag = 'pokemontag:' + toID(tier);
		setHas[tierTag] = true;

		const doublesTier = tierSpecies.doublesTier === '(DUU)' ? 'DNU' : tierSpecies.doublesTier;
		const doublesTierTag = 'pokemontag:' + toID(doublesTier);
		setHas[doublesTierTag] = true;

		// Only pokemon that can gigantamax should have the Gmax flag
		if (!tierSpecies.canGigantamax && set.gigantamax) {
			return `${tierSpecies.name} cannot Gigantamax but is flagged as being able to.`;
		}

		let banReason = ruleTable.check('pokemon:' + species.id);
		if (banReason) {
			return `${species.name} is ${banReason}.`;
		}
		if (banReason === '') return null;

		if (tierSpecies !== species) {
			banReason = ruleTable.check('pokemon:' + tierSpecies.id);
			if (banReason) {
				return `${tierSpecies.name} is ${banReason}.`;
			}
			if (banReason === '') return null;
		}

		if (isMega) {
			banReason = ruleTable.check('pokemontag:mega', setHas);
			if (banReason) {
				return `Mega evolutions are ${banReason}.`;
			}
		}

		banReason = ruleTable.check('basepokemon:' + toID(species.baseSpecies));
		if (banReason) {
			return `${species.name} is ${banReason}.`;
		}
		if (banReason === '') {
			// don't allow nonstandard speciess when whitelisting standard base species
			// i.e. unbanning Pichu doesn't mean allowing Pichu-Spiky-Eared outside of Gen 4
			const baseSpecies = dex.getSpecies(species.baseSpecies);
			if (baseSpecies.isNonstandard === species.isNonstandard) {
				return null;
			}
		}

		banReason = ruleTable.check(tierTag) || (tier === 'AG' ? ruleTable.check('pokemontag:uber') : null);
		if (banReason) {
			return `${tierSpecies.name} is in ${tier}, which is ${banReason}.`;
		}
		if (banReason === '') return null;

		banReason = ruleTable.check(doublesTierTag);
		if (banReason) {
			return `${tierSpecies.name} is in ${doublesTier}, which is ${banReason}.`;
		}
		if (banReason === '') return null;

		banReason = ruleTable.check('pokemontag:allpokemon');
		if (banReason) {
			return `${species.name} is not in the list of allowed pokemon.`;
		}

		// obtainability
		if (tierSpecies.isNonstandard) {
			banReason = ruleTable.check('pokemontag:' + toID(tierSpecies.isNonstandard));
			if (banReason) {
				if (tierSpecies.isNonstandard === 'Unobtainable') {
					return `${tierSpecies.name} is not obtainable without hacking or glitches.`;
				}
				if (tierSpecies.isNonstandard === 'Gigantamax') {
					return `${tierSpecies.name} is not obtainable without Gigantamaxing, even through hacking.`;
				}
				return `${tierSpecies.name} is tagged ${tierSpecies.isNonstandard}, which is ${banReason}.`;
			}
			if (banReason === '') return null;
		}

		// Special casing for Pokemon that can Gmax, but their Gmax factor cannot be legally obtained
		if (tierSpecies.gmaxUnreleased && set.gigantamax) {
			banReason = ruleTable.check('pokemontag:unobtainable');
			if (banReason) {
				return `${tierSpecies.name} is flagged as gigantamax, but it cannot gigantamax without hacking or glitches.`;
			}
			if (banReason === '') return null;
		}

		if (tierSpecies.isNonstandard && tierSpecies.isNonstandard !== 'Unobtainable') {
			banReason = ruleTable.check('nonexistent', setHas);
			if (banReason) {
				if (['Past', 'Future'].includes(tierSpecies.isNonstandard)) {
					return `${tierSpecies.name} does not exist in Gen ${dex.gen}.`;
				}
				return `${tierSpecies.name} does not exist in this game.`;
			}
			if (banReason === '') return null;
		}

		return null;
	}

	checkItem(set: PokemonSet, item: Item, setHas: {[k: string]: true}) {
		const dex = this.dex;
		const ruleTable = this.ruleTable;

		setHas['item:' + item.id] = true;

		let banReason = ruleTable.check('item:' + item.id);
		if (banReason) {
			return `${set.name}'s item ${item.name} is ${banReason}.`;
		}
		if (banReason === '') return null;

		banReason = ruleTable.check('pokemontag:allitems');
		if (banReason) {
			return `${set.name}'s item ${item.name} is not in the list of allowed items.`;
		}

		// obtainability
		if (item.isNonstandard) {
			banReason = ruleTable.check('pokemontag:' + toID(item.isNonstandard));
			if (banReason) {
				if (item.isNonstandard === 'Unobtainable') {
					return `${item.name} is not obtainable without hacking or glitches.`;
				}
				return `${set.name}'s item ${item.name} is tagged ${item.isNonstandard}, which is ${banReason}.`;
			}
			if (banReason === '') return null;
		}

		if (item.isNonstandard && item.isNonstandard !== 'Unobtainable') {
			banReason = ruleTable.check('nonexistent', setHas);
			if (banReason) {
				if (['Past', 'Future'].includes(item.isNonstandard)) {
					return `${set.name}'s item ${item.name} does not exist in Gen ${dex.gen}.`;
				}
				return `${set.name}'s item ${item.name} does not exist in this game.`;
			}
			if (banReason === '') return null;
		}

		return null;
	}

	checkMove(set: PokemonSet, move: Move, setHas: {[k: string]: true}) {
		const dex = this.dex;
		const ruleTable = this.ruleTable;

		setHas['move:' + move.id] = true;

		let banReason = ruleTable.check('move:' + move.id);
		if (banReason) {
			return `${set.name}'s move ${move.name} is ${banReason}.`;
		}
		if (banReason === '') return null;

		banReason = ruleTable.check('pokemontag:allmoves');
		if (banReason) {
			return `${set.name}'s move ${move.name} is not in the list of allowed moves.`;
		}

		// obtainability
		if (move.isNonstandard) {
			banReason = ruleTable.check('pokemontag:' + toID(move.isNonstandard));
			if (banReason) {
				if (move.isNonstandard === 'Unobtainable') {
					return `${move.name} is not obtainable without hacking or glitches.`;
				}
				if (move.isNonstandard === 'Gigantamax') {
					return `${move.name} is not usable without Gigantamaxing its user, ${move.isMax}.`;
				}
				return `${set.name}'s move ${move.name} is tagged ${move.isNonstandard}, which is ${banReason}.`;
			}
			if (banReason === '') return null;
		}

		if (move.isNonstandard && move.isNonstandard !== 'Unobtainable') {
			banReason = ruleTable.check('nonexistent', setHas);
			if (banReason) {
				if (['Past', 'Future'].includes(move.isNonstandard)) {
					return `${set.name}'s move ${move.name} does not exist in Gen ${dex.gen}.`;
				}
				return `${set.name}'s move ${move.name} does not exist in this game.`;
			}
			if (banReason === '') return null;
		}

		return null;
	}

	checkAbility(set: PokemonSet, ability: Ability, setHas: {[k: string]: true}) {
		const dex = this.dex;
		const ruleTable = this.ruleTable;

		setHas['ability:' + ability.id] = true;

		let banReason = ruleTable.check('ability:' + ability.id);
		if (banReason) {
			return `${set.name}'s ability ${ability.name} is ${banReason}.`;
		}
		if (banReason === '') return null;

		banReason = ruleTable.check('pokemontag:allabilities');
		if (banReason) {
			return `${set.name}'s ability ${ability.name} is not in the list of allowed abilities.`;
		}

		// obtainability
		if (ability.isNonstandard) {
			banReason = ruleTable.check('pokemontag:' + toID(ability.isNonstandard));
			if (banReason) {
				return `${set.name}'s ability ${ability.name} is tagged ${ability.isNonstandard}, which is ${banReason}.`;
			}
			if (banReason === '') return null;

			banReason = ruleTable.check('nonexistent', setHas);
			if (banReason) {
				if (['Past', 'Future'].includes(ability.isNonstandard)) {
					return `${set.name}'s ability ${ability.name} does not exist in Gen ${dex.gen}.`;
				}
				return `${set.name}'s ability ${ability.name} does not exist in this game.`;
			}
			if (banReason === '') return null;
		}

		return null;
	}

	validateEvent(set: PokemonSet, eventData: EventInfo, eventSpecies: Species): true | undefined;
	validateEvent(
		set: PokemonSet, eventData: EventInfo, eventSpecies: Species, because: string, from?: string
	): string[] | undefined;
	/**
	 * Returns array of error messages if invalid, undefined if valid
	 *
	 * If `because` is not passed, instead returns true if invalid.
	 */
	validateEvent(set: PokemonSet, eventData: EventInfo, eventSpecies: Species, because = ``, from = `from an event`) {
		const dex = this.dex;
		let name = set.species;
		const species = dex.getSpecies(set.species);
		const maxSourceGen = this.ruleTable.has('allowtradeback') ? 2 : dex.gen;
		if (!eventSpecies) eventSpecies = species;
		if (set.name && set.species !== set.name && species.baseSpecies !== set.name) name = `${set.name} (${set.species})`;

		const fastReturn = !because;
		if (eventData.from) from = `from ${eventData.from}`;
		const etc = `${because} ${from}`;

		const problems = [];

		if (dex.gen < 8 && this.minSourceGen > eventData.generation) {
			if (fastReturn) return true;
			problems.push(`This format requires Pokemon from gen ${this.minSourceGen} or later and ${name} is from gen ${eventData.generation}${etc}.`);
		}
		if (maxSourceGen < eventData.generation) {
			if (fastReturn) return true;
			problems.push(`This format is in gen ${dex.gen} and ${name} is from gen ${eventData.generation}${etc}.`);
		}

		if (eventData.level && (set.level || 0) < eventData.level) {
			if (fastReturn) return true;
			problems.push(`${name} must be at least level ${eventData.level}${etc}.`);
		}
		if ((eventData.shiny === true && !set.shiny) || (!eventData.shiny && set.shiny)) {
			if (fastReturn) return true;
			const shinyReq = eventData.shiny ? ` be shiny` : ` not be shiny`;
			problems.push(`${name} must${shinyReq}${etc}.`);
		}
		if (eventData.gender) {
			if (set.gender && eventData.gender !== set.gender) {
				if (fastReturn) return true;
				problems.push(`${name}'s gender must be ${eventData.gender}${etc}.`);
			}
		}
		const canMint = dex.gen > 7;
		if (eventData.nature && eventData.nature !== set.nature && !canMint) {
			if (fastReturn) return true;
			problems.push(`${name} must have a ${eventData.nature} nature${etc} - Mints are only available starting gen 8.`);
		}
		let requiredIVs = 0;
		if (eventData.ivs) {
			/** In Gen 7, IVs can be changed to 31 */
			const canBottleCap = (dex.gen >= 7 && set.level === 100);

			if (!set.ivs) set.ivs = {hp: 31, atk: 31, def: 31, spa: 31, spd: 31, spe: 31};
			const statTable = {
				hp: 'HP', atk: 'Attack', def: 'Defense', spa: 'Special Attack', spd: 'Special Defense', spe: 'Speed',
			};
			let statName: StatName;
			for (statName in eventData.ivs) {
				if (canBottleCap && set.ivs[statName] === 31) continue;
				if (set.ivs[statName] !== eventData.ivs[statName]) {
					if (fastReturn) return true;
					problems.push(`${name} must have ${eventData.ivs[statName]} ${statTable[statName]} IVs${etc}.`);
				}
			}

			if (canBottleCap) {
				// IVs can be overridden but Hidden Power type can't
				if (Object.keys(eventData.ivs).length >= 6) {
					const requiredHpType = dex.getHiddenPower(eventData.ivs).type;
					if (set.hpType && set.hpType !== requiredHpType) {
						if (fastReturn) return true;
						problems.push(`${name} can only have Hidden Power ${requiredHpType}${etc}.`);
					}
					set.hpType = requiredHpType;
				}
			}
		} else {
			requiredIVs = eventData.perfectIVs || 0;
		}
		if (requiredIVs && set.ivs) {
			// Legendary Pokemon must have at least 3 perfect IVs in gen 6
			// Events can also have a certain amount of guaranteed perfect IVs
			let perfectIVs = 0;
			let statName: StatName;
			for (statName in set.ivs) {
				if (set.ivs[statName] >= 31) perfectIVs++;
			}
			if (perfectIVs < requiredIVs) {
				if (fastReturn) return true;
				if (eventData.perfectIVs) {
					problems.push(`${name} must have at least ${requiredIVs} perfect IVs${etc}.`);
				}
			}
			// The perfect IV count affects Hidden Power availability
			if (dex.gen >= 3 && requiredIVs >= 3 && set.hpType === 'Fighting') {
				if (fastReturn) return true;
				problems.push(`${name} can't use Hidden Power Fighting because it must have at least three perfect IVs${etc}.`);
			} else if (dex.gen >= 3 && requiredIVs >= 5 && set.hpType &&
					!['Dark', 'Dragon', 'Electric', 'Steel', 'Ice'].includes(set.hpType)) {
				if (fastReturn) return true;
				problems.push(`${name} can only use Hidden Power Dark/Dragon/Electric/Steel/Ice because it must have at least 5 perfect IVs${etc}.`);
			}
		}
		// Event-related ability restrictions only matter if we care about illegal abilities
		const ruleTable = this.ruleTable;
		if (ruleTable.has('obtainableabilities')) {
			if (dex.gen <= 5 && eventData.abilities && eventData.abilities.length === 1 && !eventData.isHidden) {
				if (species.name === eventSpecies.name) {
					// has not evolved, abilities must match
					const requiredAbility = dex.getAbility(eventData.abilities[0]).name;
					if (set.ability !== requiredAbility) {
						if (fastReturn) return true;
						problems.push(`${name} must have ${requiredAbility}${etc}.`);
					}
				} else {
					// has evolved
					const ability1 = dex.getAbility(eventSpecies.abilities['1']);
					if (ability1.gen && eventData.generation >= ability1.gen) {
						// pokemon had 2 available abilities in the gen the event happened
						// ability is restricted to a single ability slot
						const requiredAbilitySlot = (toID(eventData.abilities[0]) === ability1.id ? 1 : 0);
						const requiredAbility = dex.getAbility(species.abilities[requiredAbilitySlot] || species.abilities['0']).name;
						if (set.ability !== requiredAbility) {
							const originalAbility = dex.getAbility(eventData.abilities[0]).name;
							if (fastReturn) return true;
							problems.push(`${name} must have ${requiredAbility}${because} from a ${originalAbility} ${eventSpecies.name} event.`);
						}
					}
				}
			}
			if (species.abilities['H']) {
				const isHidden = (set.ability === species.abilities['H']);

				if ((!isHidden && eventData.isHidden) ||
					(isHidden && !eventData.isHidden && (dex.gen <= 7 || this.format.mod === 'gen8dlc1'))) {
					if (fastReturn) return true;
					problems.push(`${name} must ${eventData.isHidden ? 'have' : 'not have'} its Hidden Ability${etc}.`);
				}
			}
		}
		if (problems.length) return problems;
		if (eventData.gender) set.gender = eventData.gender;
	}

	allSources(species?: Species) {
		let minSourceGen = this.minSourceGen;
		if (this.dex.gen >= 3 && minSourceGen < 3) minSourceGen = 3;
		if (species) minSourceGen = Math.max(minSourceGen, species.gen);
		const maxSourceGen = this.ruleTable.has('allowtradeback') ? 2 : this.dex.gen;
		return new PokemonSources(maxSourceGen, minSourceGen);
	}

	reconcileLearnset(
		species: Species, setSources: PokemonSources, problem: {type: string, moveName: string, [key: string]: any} | null,
		name: string = species.name
	) {
		const dex = this.dex;
		const problems = [];

		if (problem) {
			let problemString = `${name}'s move ${problem.moveName}`;
			if (problem.type === 'incompatibleAbility') {
				problemString += ` can only be learned in past gens without Hidden Abilities.`;
			} else if (problem.type === 'incompatible') {
				problemString = `${name}'s moves ${(setSources.restrictiveMoves || []).join(', ')} are incompatible.`;
			} else if (problem.type === 'oversketched') {
				const plural = (parseInt(problem.maxSketches) === 1 ? '' : 's');
				problemString += ` can't be Sketched because it can only Sketch ${problem.maxSketches} move${plural}.`;
			} else if (problem.type === 'pastgen') {
				problemString += ` is not available in generation ${problem.gen}.`;
			} else if (problem.type === 'invalid') {
				problemString = `${name} can't learn ${problem.moveName}.`;
			} else {
				throw new Error(`Unrecognized problem ${JSON.stringify(problem)}`);
			}
			problems.push(problemString);
		}

		if (setSources.size() && setSources.moveEvoCarryCount > 3) {
			if (setSources.sourcesBefore < 6) setSources.sourcesBefore = 0;
			setSources.sources = setSources.sources.filter(
				source => source.charAt(1) === 'E' && parseInt(source.charAt(0)) >= 6
			);
			if (!setSources.size()) {
				problems.push(`${name} needs to know ${species.evoMove || 'a Fairy-type move'} to evolve, so it can only know 3 other moves from ${dex.getSpecies(species.prevo).name}.`);
			}
		}

		if (problems.length) return problems;

		if (setSources.isHidden) {
			setSources.sources = setSources.sources.filter(
				source => parseInt(source.charAt(0)) >= 5
			);
			if (setSources.sourcesBefore < 5) setSources.sourcesBefore = 0;
			if (!setSources.sourcesBefore && !setSources.sources.length && (dex.gen <= 7 || this.format.mod === 'gen8dlc1')) {
				problems.push(`${name} has a hidden ability - it can't have moves only learned before gen 5.`);
				return problems;
			}
		}

		if (setSources.babyOnly && setSources.sources.length) {
			const baby = dex.getSpecies(setSources.babyOnly);
			const babyEvo = toID(baby.evos[0]);
			setSources.sources = setSources.sources.filter(source => {
				if (source.charAt(1) === 'S') {
					const sourceId = source.split(' ')[1];
					if (sourceId !== baby.id) return false;
				}
				if (source.charAt(1) === 'E') {
					if (babyEvo && source.slice(2) === babyEvo) return false;
				}
				if (source.charAt(1) === 'D') {
					if (babyEvo && source.slice(2) === babyEvo) return false;
				}
				return true;
			});
			if (!setSources.sources.length && !setSources.sourcesBefore) {
				problems.push(`${name}'s event/egg moves are from an evolution, and are incompatible with its moves from ${baby.name}.`);
			}
		}
		if (setSources.babyOnly && setSources.size()) {
			const baby = dex.getSpecies(setSources.babyOnly);
			setSources.sources = setSources.sources.filter(source => {
				if (baby.gen > parseInt(source.charAt(0)) && !source.startsWith('1ST')) return false;
				if (baby.gen > 2 && source === '7V') return false;
				return true;
			});
			if (setSources.sourcesBefore < baby.gen) setSources.sourcesBefore = 0;
			if (!setSources.sources.length && !setSources.sourcesBefore) {
				problems.push(`${name} has moves from before Gen ${baby.gen}, which are incompatible with its moves from ${baby.name}.`);
			}
		}

		return problems.length ? problems : null;
	}

	checkLearnset(
		move: Move,
		s: Species,
		setSources = this.allSources(s),
		set: AnyObject = {}
	): {type: string, [key: string]: any} | null {
		const dex = this.dex;
		if (!setSources.size()) throw new Error(`Bad sources passed to checkLearnset`);

		move = dex.getMove(move);
		const moveid = move.id;
		const baseSpecies = dex.getSpecies(s);
		let species: Species | null = baseSpecies;

		const format = this.format;
		const ruleTable = dex.getRuleTable(format);
		const alreadyChecked: {[k: string]: boolean} = {};
		const level = set.level || 100;

		let incompatibleAbility = false;

		let limit1 = true;
		let sketch = false;
		let blockedHM = false;

		let sometimesPossible = false; // is this move in the learnset at all?

		let babyOnly = '';

		// This is a pretty complicated algorithm

		// Abstractly, what it does is construct the union of sets of all
		// possible ways this pokemon could be obtained, and then intersect
		// it with a the pokemon's existing set of all possible ways it could
		// be obtained. If this intersection is non-empty, the move is legal.

		// set of possible sources of a pokemon with this move
		const moveSources = new PokemonSources();

		/**
		 * The format doesn't allow Pokemon traded from the future
		 * (This is everything except in Gen 1 Tradeback)
		 */
		const noFutureGen = !ruleTable.has('allowtradeback');

		let tradebackEligible = false;
		while (species?.name && !alreadyChecked[species.id]) {
			alreadyChecked[species.id] = true;
			if (dex.gen <= 2 && species.gen === 1) tradebackEligible = true;
			const lsetData = dex.getLearnsetData(species.id);
			if (!lsetData.learnset) {
				if ((species.changesFrom || species.baseSpecies) !== species.name) {
					// forme without its own learnset
					species = dex.getSpecies(species.changesFrom || species.baseSpecies);
					// warning: formes with their own learnset, like Wormadam, should NOT
					// inherit from their base forme unless they're freely switchable
					continue;
				}
				if (species.isNonstandard) {
					// It's normal for a nonstandard species not to have learnset data

					// Formats should replace the `Obtainable Moves` rule if they want to
					// allow pokemon without learnsets.
					return {type: 'invalid'};
				}
				// should never happen
				throw new Error(`Species with no learnset data: ${species.id}`);
			}
			const checkingPrevo = species.baseSpecies !== s.baseSpecies;
			if (checkingPrevo && !moveSources.size()) {
				if (!setSources.babyOnly || !species.prevo) {
					babyOnly = species.id;
				}
			}

			if (lsetData.learnset[moveid] || lsetData.learnset['sketch']) {
				sometimesPossible = true;
				let lset = lsetData.learnset[moveid];
				if (moveid === 'sketch' || !lset || species.id === 'smeargle') {
					// The logic behind this comes from the idea that a Pokemon that learns Sketch
					// should be able to Sketch any move before transferring into Generation 8.
					if (move.noSketch || move.isZ || move.isMax || (move.gen > 7 && !this.format.id.includes('nationaldex'))) {
						return {type: 'invalid'};
					}
					lset = lsetData.learnset['sketch'];
					sketch = true;
				}
				if (typeof lset === 'string') lset = [lset];

				for (let learned of lset) {
					// Every `learned` represents a single way a pokemon might
					// learn a move. This can be handled one of several ways:
					// `continue`
					//   means we can't learn it
					// `return false`
					//   means we can learn it with no restrictions
					//   (there's a way to just teach any pokemon of this species
					//   the move in the current gen, like a TM.)
					// `moveSources.add(source)`
					//   means we can learn it only if obtained that exact way described
					//   in source
					// `moveSources.addGen(learnedGen)`
					//   means we can learn it only if obtained at or before learnedGen
					//   (i.e. get the pokemon however you want, transfer to that gen,
					//   teach it, and transfer it to the current gen.)

					const learnedGen = parseInt(learned.charAt(0));
					if (learnedGen < this.minSourceGen) continue;
					if (noFutureGen && learnedGen > dex.gen) continue;

					// redundant
					if (learnedGen <= moveSources.sourcesBefore) continue;

					if (
						learnedGen < 7 && setSources.isHidden && (dex.gen <= 7 || format.mod === 'gen8dlc1') &&
						!dex.mod('gen' + learnedGen).getSpecies(baseSpecies.name).abilities['H']
					) {
						// check if the Pokemon's hidden ability was available
						incompatibleAbility = true;
						continue;
					}
					if (!species.isNonstandard) {
						// HMs can't be transferred
						if (dex.gen >= 4 && learnedGen <= 3 &&
							['cut', 'fly', 'surf', 'strength', 'flash', 'rocksmash', 'waterfall', 'dive'].includes(moveid)) continue;
						if (dex.gen >= 5 && learnedGen <= 4 &&
							['cut', 'fly', 'surf', 'strength', 'rocksmash', 'waterfall', 'rockclimb'].includes(moveid)) continue;
						// Defog and Whirlpool can't be transferred together
						if (dex.gen >= 5 && ['defog', 'whirlpool'].includes(moveid) && learnedGen <= 4) blockedHM = true;
					}

					if (learned.charAt(1) === 'L') {
						// special checking for level-up moves
						if (level >= parseInt(learned.substr(2)) || learnedGen === 7) {
							// we're past the required level to learn it
							// (gen 7 level-up moves can be relearnered at any level)
							// falls through to LMT check below
						} else if (level >= 5 && learnedGen === 3 && species.canHatch) {
							// Pomeg Glitch
						} else if ((!species.gender || species.gender === 'F') && learnedGen >= 2 && species.canHatch) {
							// available as egg move
							learned = learnedGen + 'Eany';
							// falls through to E check below
						} else {
							// this move is unavailable, skip it
							continue;
						}
					}

					// Gen 8 egg moves can be taught to any pokemon from any source
					if (learned === '8E' || 'LMTR'.includes(learned.charAt(1))) {
						if (learnedGen === dex.gen && learned.charAt(1) !== 'R') {
							// current-gen level-up, TM or tutor moves:
							//   always available
							if (learned !== '8E' && babyOnly) setSources.babyOnly = babyOnly;
							if (!moveSources.moveEvoCarryCount) return null;
						}
						// past-gen level-up, TM, or tutor moves:
						//   available as long as the source gen was or was before this gen
						if (learned.charAt(1) === 'R') {
							moveSources.restrictedMove = moveid;
						}
						limit1 = false;
						moveSources.addGen(learnedGen);
					} else if (learned.charAt(1) === 'E') {
						// egg moves:
						//   only if hatched from an egg
						let limitedEggMove: ID | null | undefined = undefined;
						if (learned.slice(1) === 'Eany') {
							limitedEggMove = null;
						} else if (learnedGen < 6) {
							limitedEggMove = move.id;
						}
						learned = learnedGen + 'E' + (species.prevo ? species.id : '');
						if (tradebackEligible && learnedGen === 2 && move.gen <= 1) {
							// can tradeback
							moveSources.add('1ET' + learned.slice(2));
						}
						moveSources.add(learned, limitedEggMove);
					} else if (learned.charAt(1) === 'S') {
						// event moves:
						//   only if that was the source
						// Event Pokémon:
						// 	Available as long as the past gen can get the Pokémon and then trade it back.
						if (tradebackEligible && learnedGen === 2 && move.gen <= 1) {
							// can tradeback
							moveSources.add('1ST' + learned.slice(2) + ' ' + species.id);
						}
						moveSources.add(learned + ' ' + species.id);
					} else if (learned.charAt(1) === 'D') {
						// DW moves:
						//   only if that was the source
						moveSources.add(learned + species.id);
					} else if (learned.charAt(1) === 'V' && this.minSourceGen < learnedGen) {
						// Virtual Console or Let's Go transfer moves:
						//   only if that was the source
						moveSources.add(learned);
					}
				}
			}
			if (ruleTable.has('mimicglitch') && species.gen < 5) {
				// include the Mimic Glitch when checking this mon's learnset
				const glitchMoves = ['metronome', 'copycat', 'transform', 'mimic', 'assist'];
				let getGlitch = false;
				for (const i of glitchMoves) {
					if (lsetData.learnset[i]) {
						if (!(i === 'mimic' && dex.getAbility(set.ability).gen === 4 && !species.prevo)) {
							getGlitch = true;
							break;
						}
					}
				}
				if (getGlitch) {
					moveSources.addGen(4);
					if (move.gen < 5) {
						limit1 = false;
					}
				}
			}

			if (!moveSources.size()) {
				if (
					(species.evoType === 'levelMove' && species.evoMove !== move.name) ||
					(species.id === 'sylveon' && move.type !== 'Fairy')
				) {
					moveSources.moveEvoCarryCount = 1;
				}
			}

			// also check to see if the mon's prevo or freely switchable formes can learn this move
			species = this.learnsetParent(species);
		}

		if (limit1 && sketch) {
			// limit 1 sketch move
			if (setSources.sketchMove) {
				return {type: 'oversketched', maxSketches: 1};
			}
			setSources.sketchMove = moveid;
		}

		if (blockedHM) {
			// Limit one of Defog/Whirlpool to be transferred
			if (setSources.hm) return {type: 'incompatible'};
			setSources.hm = moveid;
		}

		if (!setSources.restrictiveMoves) {
			setSources.restrictiveMoves = [];
		}
		setSources.restrictiveMoves.push(move.name);

		// Now that we have our list of possible sources, intersect it with the current list
		if (!moveSources.size()) {
			if (this.minSourceGen > 1 && sometimesPossible) return {type: 'pastgen', gen: this.minSourceGen};
			if (incompatibleAbility) return {type: 'incompatibleAbility'};
			return {type: 'invalid'};
		}
		setSources.intersectWith(moveSources);
		if (!setSources.size()) {
			return {type: 'incompatible'};
		}

		if (babyOnly) setSources.babyOnly = babyOnly;
		return null;
	}

	learnsetParent(species: Species) {
		// Own Tempo Rockruff and Battle Bond Greninja are special event formes
		// that are visually indistinguishable from their base forme but have
		// different learnsets. To prevent a leak, we make them show up as their
		// base forme, but hardcode their learnsets into Rockruff-Dusk and
		// Greninja-Ash
		if ((species.baseSpecies === 'Gastrodon' || species.baseSpecies === 'Pumpkaboo') && species.forme) {
			return this.dex.getSpecies(species.baseSpecies);
		} else if (species.name === 'Lycanroc-Dusk') {
			return this.dex.getSpecies('Rockruff-Dusk');
		} else if (species.name === 'Greninja-Ash') {
			return null;
		} else if (species.prevo) {
			// there used to be a check for Hidden Ability here, but apparently it's unnecessary
			// Shed Skin Pupitar can definitely evolve into Unnerve Tyranitar
			species = this.dex.getSpecies(species.prevo);
			if (species.gen > Math.max(2, this.dex.gen)) return null;
			return species;
		} else if (species.changesFrom && species.baseSpecies !== 'Kyurem') {
			// For Pokemon like Rotom and Necrozma whose movesets are extensions are their base formes
			return this.dex.getSpecies(species.changesFrom);
		}
		return null;
	}

	static fillStats(stats: SparseStatsTable | null, fillNum = 0): StatsTable {
		const filledStats: StatsTable = {hp: fillNum, atk: fillNum, def: fillNum, spa: fillNum, spd: fillNum, spe: fillNum};
		if (stats) {
			let statName: StatName;
			for (statName in filledStats) {
				const stat = stats[statName];
				if (typeof stat === 'number') filledStats[statName] = stat;
			}
		}
		return filledStats;
	}

	static get(format: string | Format) {
		return new TeamValidator(format);
	}
}<|MERGE_RESOLUTION|>--- conflicted
+++ resolved
@@ -7,14 +7,8 @@
  * @license MIT
  */
 
-<<<<<<< HEAD
 import {Dex} from './dex';
 const toID = Dex.Data.Tools.getId;
-=======
-import {Dex, toID} from './dex';
-import {Utils} from '../lib/utils';
-
->>>>>>> 4757d1ee
 /**
  * Describes a possible way to get a pokemon. Is not exhaustive!
  * sourcesBefore covers all sources that do not have exclusive
